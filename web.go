--- conflicted
+++ resolved
@@ -35,10 +35,6 @@
 	Flags:  []cli.Flag{},
 }
 
-<<<<<<< HEAD
-func Range(l int) []int {
-	return make([]int, l)
-=======
 // Check run mode(Default of martini is Dev).
 func checkRunMode() {
 	switch base.Cfg.MustValue("", "RUN_MODE") {
@@ -48,7 +44,6 @@
 		martini.Env = martini.Test
 	}
 	log.Info("Run Mode: %s", strings.Title(martini.Env))
->>>>>>> 38776a0d
 }
 
 func runWeb(*cli.Context) {
