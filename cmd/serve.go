// Copyright 2014 The Gogs Authors. All rights reserved.
// Use of this source code is governed by a MIT-style
// license that can be found in the LICENSE file.

package cmd

import (
	"fmt"
	"os"
	"os/exec"
	"path/filepath"
	"strings"
	"time"

	"github.com/Unknwon/com"
	"github.com/codegangsta/cli"

	"github.com/gogits/gogs/models"
	"github.com/gogits/gogs/modules/log"
	"github.com/gogits/gogs/modules/setting"
	"github.com/gogits/gogs/modules/uuid"
)

var CmdServ = cli.Command{
	Name:        "serv",
	Usage:       "This command should only be called by SSH shell",
	Description: `Serv provide access auth for repositories`,
	Action:      runServ,
	Flags: []cli.Flag{
		cli.StringFlag{"config, c", "custom/conf/app.ini", "Custom configuration file path", ""},
	},
}

func setup(logPath string) {
	setting.NewConfigContext()
	log.NewGitLogger(filepath.Join(setting.LogRootPath, logPath))

	if setting.DisableSSH {
		println("Gogs: SSH has been disabled")
		os.Exit(1)
	}

	models.LoadModelsConfig()

	if setting.UseSQLite3 {
		workDir, _ := setting.WorkDir()
		os.Chdir(workDir)
	}

	models.SetEngine()
}

func parseCmd(cmd string) (string, string) {
	ss := strings.SplitN(cmd, " ", 2)
	if len(ss) != 2 {
		return "", ""
	}

	verb, args := ss[0], ss[1]
	if verb == "git" {
		ss = strings.SplitN(args, " ", 2)
		args = ss[1]
		verb = fmt.Sprintf("%s %s", verb, ss[0])
	}
	return verb, strings.Replace(args, "'/", "'", 1)
}

var (
	COMMANDS_READONLY = map[string]models.AccessMode{
<<<<<<< HEAD
		"git-upload-pack":    models.WriteAccess,
		"git upload-pack":    models.WriteAccess,
		"git-upload-archive": models.WriteAccess,
	}

	COMMANDS_WRITE = map[string]models.AccessMode{
		"git-receive-pack": models.ReadAccess,
		"git receive-pack": models.ReadAccess,
=======
		"git-upload-pack":    models.ACCESS_MODE_WRITE,
		"git upload-pack":    models.ACCESS_MODE_WRITE,
		"git-upload-archive": models.ACCESS_MODE_WRITE,
	}

	COMMANDS_WRITE = map[string]models.AccessMode{
		"git-receive-pack": models.ACCESS_MODE_READ,
		"git receive-pack": models.ACCESS_MODE_READ,
>>>>>>> 0d158e56
	}
)

func In(b string, sl map[string]models.AccessMode) bool {
	_, e := sl[b]
	return e
}

func runServ(k *cli.Context) {
	if k.IsSet("config") {
		setting.CustomConf = k.String("config")
	}
	setup("serv.log")

	if len(k.Args()) < 1 {
		log.GitLogger.Fatal(2, "Not enough arguments")
	}
	keys := strings.Split(k.Args()[0], "-")
	if len(keys) != 2 {
		println("Gogs: auth file format error")
		log.GitLogger.Fatal(2, "Invalid auth file format: %s", os.Args[2])
	}

	keyId, err := com.StrTo(keys[1]).Int64()
	if err != nil {
		println("Gogs: auth file format error")
		log.GitLogger.Fatal(2, "Invalid auth file format: %v", err)
	}
	user, err := models.GetUserByKeyId(keyId)
	if err != nil {
		if err == models.ErrUserNotKeyOwner {
			println("Gogs: you are not the owner of SSH key")
			log.GitLogger.Fatal(2, "Invalid owner of SSH key: %d", keyId)
		}
		println("Gogs: internal error:", err.Error())
		log.GitLogger.Fatal(2, "Fail to get user by key ID(%d): %v", keyId, err)
	}

	cmd := os.Getenv("SSH_ORIGINAL_COMMAND")
	if cmd == "" {
		println("Hi", user.Name, "! You've successfully authenticated, but Gogs does not provide shell access.")
		return
	}

	verb, args := parseCmd(cmd)
	repoPath := strings.Trim(args, "'")
	rr := strings.SplitN(repoPath, "/", 2)
	if len(rr) != 2 {
		println("Gogs: unavailable repository", args)
		log.GitLogger.Fatal(2, "Unavailable repository: %v", args)
	}
	repoUserName := rr[0]
	repoName := strings.TrimSuffix(rr[1], ".git")

	isWrite := In(verb, COMMANDS_WRITE)
	isRead := In(verb, COMMANDS_READONLY)

	repoUser, err := models.GetUserByName(repoUserName)
	if err != nil {
		if err == models.ErrUserNotExist {
			println("Gogs: given repository owner are not registered")
			log.GitLogger.Fatal(2, "Unregistered owner: %s", repoUserName)
		}
		println("Gogs: internal error:", err.Error())
		log.GitLogger.Fatal(2, "Fail to get repository owner(%s): %v", repoUserName, err)
	}

	// Access check.
	repo, err := models.GetRepositoryByName(repoUser.Id, repoName)
	if err != nil {
		if err == models.ErrRepoNotExist {
			println("Gogs: given repository does not exist")
			log.GitLogger.Fatal(2, "Repository does not exist: %s/%s", repoUser.Name, repoName)
		}
		println("Gogs: internal error:", err.Error())
		log.GitLogger.Fatal(2, "Fail to get repository: %v", err)
	}

	switch {
	case isWrite:
<<<<<<< HEAD
		has, err := models.HasAccess(user, repo, models.WriteAccess)
=======
		has, err := models.HasAccess(user, repo, models.ACCESS_MODE_WRITE)
>>>>>>> 0d158e56
		if err != nil {
			println("Gogs: internal error:", err.Error())
			log.GitLogger.Fatal(2, "Fail to check write access:", err)
		} else if !has {
			println("You have no right to write this repository")
			log.GitLogger.Fatal(2, "User %s has no right to write repository %s", user.Name, repoPath)
		}
	case isRead:
		if !repo.IsPrivate {
			break
		}

<<<<<<< HEAD
		has, err := models.HasAccess(user, repo, models.ReadAccess)
=======
		has, err := models.HasAccess(user, repo, models.ACCESS_MODE_READ)
>>>>>>> 0d158e56
		if err != nil {
			println("Gogs: internal error:", err.Error())
			log.GitLogger.Fatal(2, "Fail to check read access:", err)
		} else if !has {
			println("You have no right to access this repository")
			log.GitLogger.Fatal(2, "User %s has no right to read repository %s", user.Name, repoPath)
		}
	default:
		println("Unknown command: " + cmd)
		return
	}

	uuid := uuid.NewV4().String()
	os.Setenv("uuid", uuid)

	var gitcmd *exec.Cmd
	verbs := strings.Split(verb, " ")
	if len(verbs) == 2 {
		gitcmd = exec.Command(verbs[0], verbs[1], repoPath)
	} else {
		gitcmd = exec.Command(verb, repoPath)
	}
	gitcmd.Dir = setting.RepoRootPath
	gitcmd.Stdout = os.Stdout
	gitcmd.Stdin = os.Stdin
	gitcmd.Stderr = os.Stderr
	if err = gitcmd.Run(); err != nil {
		println("Gogs: internal error:", err.Error())
		log.GitLogger.Fatal(2, "Fail to execute git command: %v", err)
	}

	if isWrite {
		tasks, err := models.GetUpdateTasksByUuid(uuid)
		if err != nil {
			log.GitLogger.Fatal(2, "GetUpdateTasksByUuid: %v", err)
		}

		for _, task := range tasks {
			err = models.Update(task.RefName, task.OldCommitId, task.NewCommitId,
				user.Name, repoUserName, repoName, user.Id)
			if err != nil {
				log.GitLogger.Error(2, "Fail to update: %v", err)
			}
		}

		if err = models.DelUpdateTasksByUuid(uuid); err != nil {
			log.GitLogger.Fatal(2, "DelUpdateTasksByUuid: %v", err)
		}
	}

	// Update key activity.
	key, err := models.GetPublicKeyById(keyId)
	if err != nil {
		log.GitLogger.Fatal(2, "GetPublicKeyById: %v", err)
	}
	key.Updated = time.Now()
	if err = models.UpdatePublicKey(key); err != nil {
		log.GitLogger.Fatal(2, "UpdatePublicKey: %v", err)
	}
}<|MERGE_RESOLUTION|>--- conflicted
+++ resolved
@@ -67,16 +67,6 @@
 
 var (
 	COMMANDS_READONLY = map[string]models.AccessMode{
-<<<<<<< HEAD
-		"git-upload-pack":    models.WriteAccess,
-		"git upload-pack":    models.WriteAccess,
-		"git-upload-archive": models.WriteAccess,
-	}
-
-	COMMANDS_WRITE = map[string]models.AccessMode{
-		"git-receive-pack": models.ReadAccess,
-		"git receive-pack": models.ReadAccess,
-=======
 		"git-upload-pack":    models.ACCESS_MODE_WRITE,
 		"git upload-pack":    models.ACCESS_MODE_WRITE,
 		"git-upload-archive": models.ACCESS_MODE_WRITE,
@@ -85,7 +75,6 @@
 	COMMANDS_WRITE = map[string]models.AccessMode{
 		"git-receive-pack": models.ACCESS_MODE_READ,
 		"git receive-pack": models.ACCESS_MODE_READ,
->>>>>>> 0d158e56
 	}
 )
 
@@ -166,11 +155,7 @@
 
 	switch {
 	case isWrite:
-<<<<<<< HEAD
-		has, err := models.HasAccess(user, repo, models.WriteAccess)
-=======
 		has, err := models.HasAccess(user, repo, models.ACCESS_MODE_WRITE)
->>>>>>> 0d158e56
 		if err != nil {
 			println("Gogs: internal error:", err.Error())
 			log.GitLogger.Fatal(2, "Fail to check write access:", err)
@@ -183,11 +168,7 @@
 			break
 		}
 
-<<<<<<< HEAD
-		has, err := models.HasAccess(user, repo, models.ReadAccess)
-=======
 		has, err := models.HasAccess(user, repo, models.ACCESS_MODE_READ)
->>>>>>> 0d158e56
 		if err != nil {
 			println("Gogs: internal error:", err.Error())
 			log.GitLogger.Fatal(2, "Fail to check read access:", err)
